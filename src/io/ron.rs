//! RON I/O
use crate::traits::{
    ConvertToSerializable, Grid, ParallelGrid, RONExport, RONExportParallel, RONImport,
};
use mpi::traits::Communicator;

impl<G: Grid + ConvertToSerializable> RONExport for G {
    fn to_ron_string(&self) -> String {
        ron::to_string(&self.to_serializable()).unwrap()
    }
}

impl<G: Grid + ConvertToSerializable> RONImport for G
where
    for<'a> G::SerializableType: serde::Deserialize<'a>,
{
    fn from_ron_string(s: String) -> Self {
        Self::from_serializable(ron::from_str(&s).unwrap())
    }
}

impl<'a, C: Communicator + 'a, G: ParallelGrid<C = C>> RONExportParallel<'a, C> for G
where
    Self::LocalGrid: RONExport,
    Self: 'a,
{
}

#[cfg(test)]
mod test {
    use super::*;
<<<<<<< HEAD
    use crate::SingleElementGrid;
    use crate::shapes::regular_sphere;
    use crate::traits::Grid;
=======
    use crate::{
        shapes::regular_sphere,
        traits::{Builder, Grid},
        MixedGrid, MixedGridBuilder, SingleElementGrid,
    };
>>>>>>> 7ef708c1
    use ndelement::{ciarlet::CiarletElement, map::IdentityMap, types::ReferenceCellType};

    #[test]
    fn test_ron_export_and_import() {
        let g = regular_sphere::<f64>(1);
        let n = g.entity_count(ReferenceCellType::Interval);
        g.export_as_ron("_test_export.ron");

        let g2 = SingleElementGrid::<f64, CiarletElement<f64, IdentityMap>>::import_from_ron(
            "_test_export.ron",
        );

        assert_eq!(g2.entity_count(ReferenceCellType::Interval), n);
    }

    #[test]
    fn test_ron_export_and_import_mixed() {
        let mut b = MixedGridBuilder::<f64>::new(2);
        b.add_point(0, &[0.0, 0.0]);
        b.add_point(1, &[1.0, 0.0]);
        b.add_point(2, &[0.0, 1.0]);
        b.add_point(3, &[1.0, 1.0]);
        b.add_point(4, &[2.0, 0.5]);
        b.add_point(5, &[1.6, 0.9]);
        b.add_point(6, &[1.0, 0.5]);
        b.add_point(7, &[1.6, 0.1]);

        b.add_cell(0, (ReferenceCellType::Quadrilateral, 1, &[0, 1, 2, 3]));
        b.add_cell(1, (ReferenceCellType::Triangle, 2, &[1, 4, 3, 5, 6, 7]));
        let g = b.create_grid();

        let n = g.entity_count(ReferenceCellType::Interval);
        g.export_as_ron("_test_export_mixed.ron");

        let g2 = MixedGrid::<f64, CiarletElement<f64, IdentityMap>>::import_from_ron(
            "_test_export_mixed.ron",
        );

        assert_eq!(g2.entity_count(ReferenceCellType::Interval), n);
    }
}<|MERGE_RESOLUTION|>--- conflicted
+++ resolved
@@ -29,17 +29,11 @@
 #[cfg(test)]
 mod test {
     use super::*;
-<<<<<<< HEAD
-    use crate::SingleElementGrid;
-    use crate::shapes::regular_sphere;
-    use crate::traits::Grid;
-=======
     use crate::{
         shapes::regular_sphere,
         traits::{Builder, Grid},
         MixedGrid, MixedGridBuilder, SingleElementGrid,
     };
->>>>>>> 7ef708c1
     use ndelement::{ciarlet::CiarletElement, map::IdentityMap, types::ReferenceCellType};
 
     #[test]
