//! Grids
mod builder;
pub mod local_grid;

pub use local_grid::{SingleElementGrid, SingleElementGridBorrowed, SingleElementGridBuilder};

use local_grid::LocalGrid;

#[cfg(feature = "serde")]
use crate::traits::{ConvertToSerializable, RONImportParallel};
use crate::{
    traits::{Grid, ParallelGrid},
    types::{Ownership, RealScalar},
};
use mpi::traits::Communicator;

/// Parallel grid
#[derive(Debug)]
pub struct ParallelGridImpl<'a, C: Communicator, G: Grid + Sync> {
    comm: &'a C,
    local_grid: LocalGrid<G>,
    cell_index_layout: std::rc::Rc<bempp_distributed_tools::IndexLayout<'a, C>>,
}

impl<'a, C: Communicator, G: Grid + Sync> ParallelGridImpl<'a, C, G> {
    /// Create new
    pub fn new(
        comm: &'a C,
        serial_grid: G,
        ownership: Vec<Vec<Ownership>>,
        global_indices: Vec<Vec<usize>>,
    ) -> Self {
        let local_grid = LocalGrid::new(serial_grid, ownership, global_indices);
        let owned_cell_count = local_grid.owned_cell_count();
        Self {
            comm,
            local_grid,
            cell_index_layout: std::rc::Rc::new(
                bempp_distributed_tools::IndexLayout::from_local_counts(owned_cell_count, comm),
            ),
        }
    }
}

#[cfg(feature = "serde")]
impl<'a, C: Communicator + 'a, G: Grid + Sync + ConvertToSerializable> RONImportParallel<'a, C>
    for ParallelGridImpl<'a, C, G>
where
    for<'de2> <G as ConvertToSerializable>::SerializableType: serde::Deserialize<'de2>,
    Self: 'a,
{
    fn create_from_ron_info(comm: &'a C, local_grid: LocalGrid<G>) -> Self {
        let owned_cell_count = local_grid.owned_cell_count();
        Self {
            comm,
            local_grid,
            cell_index_layout: std::rc::Rc::new(
                bempp_distributed_tools::IndexLayout::from_local_counts(owned_cell_count, comm),
            ),
        }
    }
}

<<<<<<< HEAD
impl<T: RealScalar, C: Communicator, G: Grid<T = T> + Sync> ParallelGrid
    for ParallelGridImpl<'_, C, G>
{
=======
impl<C: Communicator, G: Grid + Sync> ParallelGrid for ParallelGridImpl<'_, C, G> {
>>>>>>> 1519c3d4
    type LocalGrid = LocalGrid<G>;
    type C = C;

    type T = T;
    fn comm(&self) -> &C {
        self.comm
    }
    fn local_grid(&self) -> &Self::LocalGrid {
        &self.local_grid
    }

    fn cell_index_layout(&self) -> std::rc::Rc<bempp_distributed_tools::IndexLayout<'_, C>> {
        self.cell_index_layout.clone()
    }
}<|MERGE_RESOLUTION|>--- conflicted
+++ resolved
@@ -61,14 +61,11 @@
     }
 }
 
-<<<<<<< HEAD
 impl<T: RealScalar, C: Communicator, G: Grid<T = T> + Sync> ParallelGrid
     for ParallelGridImpl<'_, C, G>
 {
-=======
-impl<C: Communicator, G: Grid + Sync> ParallelGrid for ParallelGridImpl<'_, C, G> {
->>>>>>> 1519c3d4
     type LocalGrid = LocalGrid<G>;
+
     type C = C;
 
     type T = T;
