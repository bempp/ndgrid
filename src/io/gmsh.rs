//! Gmsh I/O

use crate::traits::{Builder, Entity, Geometry, GmshExport, GmshImport, Grid, Point};
use itertools::izip;
use ndelement::types::ReferenceCellType;
use num::traits::FromBytes;
use num::Zero;
use std::collections::HashMap;
<<<<<<< HEAD
use std::fmt::Debug;
=======
>>>>>>> 88d63bd1
use std::fs::File;
use std::io::{BufRead, BufReader, Read};
use std::str::FromStr;

fn get_permutation_to_gmsh(cell_type: ReferenceCellType, degree: usize) -> Vec<usize> {
    match cell_type {
        ReferenceCellType::Triangle => match degree {
            1 => vec![0, 1, 2],
            2 => vec![0, 1, 2, 5, 3, 4],
            3 => vec![0, 1, 2, 7, 8, 3, 4, 6, 5, 9],
            4 => vec![0, 1, 2, 9, 10, 11, 3, 4, 5, 8, 7, 6, 12, 13, 14],
            5 => vec![
                0, 1, 2, 11, 12, 13, 14, 3, 4, 5, 6, 10, 9, 8, 7, 15, 16, 17, 18, 19, 20,
            ],
            _ => {
                panic!("Unsupported degree");
            }
        },
        ReferenceCellType::Quadrilateral => match degree {
            1 => vec![0, 1, 3, 2],
            2 => vec![0, 1, 3, 2, 4, 6, 7, 5, 8],
            _ => {
                panic!("Unsupported degree");
            }
        },
        ReferenceCellType::Tetrahedron => match degree {
            1 => vec![0, 1, 2, 3],
            _ => {
                panic!("Unsupported degree");
            }
        },
        ReferenceCellType::Hexahedron => match degree {
            1 => vec![0, 1, 3, 2, 4, 5, 7, 6],
            _ => {
                panic!("Unsupported degree");
            }
        },
        _ => {
            panic!("Unsupported cell type.");
        }
    }
}

fn get_gmsh_cell(cell_type: ReferenceCellType, degree: usize) -> usize {
    match cell_type {
        ReferenceCellType::Triangle => match degree {
            1 => 2,
            2 => 9,
            3 => 21,
            4 => 23,
            5 => 25,
            _ => {
                panic!("Unsupported degree");
            }
        },
        ReferenceCellType::Quadrilateral => match degree {
            1 => 3,
            2 => 10,
            _ => {
                panic!("Unsupported degree");
            }
        },
        ReferenceCellType::Tetrahedron => match degree {
            1 => 4,
            _ => {
                panic!("Unsupported degree");
            }
        },
        ReferenceCellType::Hexahedron => match degree {
            1 => 5,
            _ => {
                panic!("Unsupported degree");
            }
        },
        _ => {
            panic!("Unsupported cell type.");
        }
    }
}

fn interpret_gmsh_cell(gmsh_cell: usize) -> (ReferenceCellType, usize) {
    match gmsh_cell {
        2 => (ReferenceCellType::Triangle, 1),
        9 => (ReferenceCellType::Triangle, 2),
        21 => (ReferenceCellType::Triangle, 3),
        23 => (ReferenceCellType::Triangle, 4),
        25 => (ReferenceCellType::Triangle, 5),
        3 => (ReferenceCellType::Quadrilateral, 1),
        10 => (ReferenceCellType::Quadrilateral, 2),
        4 => (ReferenceCellType::Tetrahedron, 1),
        5 => (ReferenceCellType::Hexahedron, 1),
        _ => {
            panic!("Unsupported cell type.");
        }
    }
}

/// Parse gmsh binary data
fn parse<T: FromBytes>(data: &[u8], gmsh_data_size: usize, is_le: bool) -> T
where
    <T as FromBytes>::Bytes: Sized,
{
    let mut buf: T::Bytes = unsafe { std::mem::zeroed() };
    let target_data_size = std::mem::size_of::<T::Bytes>();
    let buf_bytes: &mut [u8] = unsafe {
        std::slice::from_raw_parts_mut((&mut buf as *mut _) as *mut u8, target_data_size)
    };

    if is_le {
        buf_bytes[..gmsh_data_size].copy_from_slice(data);
        T::from_le_bytes(&buf)
    } else {
        buf_bytes[target_data_size - gmsh_data_size..].copy_from_slice(data);
        T::from_be_bytes(&buf)
    }
}

impl<G: Grid<EntityDescriptor = ReferenceCellType>> GmshExport for G {
    fn to_gmsh_string(&self) -> String {
        let tdim = self.topology_dim();
        let gdim = self.geometry_dim();

        let mut points = HashMap::new();
        for cell in self.cell_iter() {
            for point in cell.geometry().points() {
                let mut p = vec![G::T::zero(); gdim];
                point.coords(&mut p);
                points.insert(point.index(), p);
            }
        }
        let mut points = points.iter().collect::<Vec<_>>();
        points.sort_by(|i, j| i.0.cmp(j.0));
        let node_count = points.len();

        let mut gmsh_s = String::from("");
        gmsh_s.push_str("$MeshFormat\n");
        gmsh_s.push_str("4.1 0 8\n");
        gmsh_s.push_str("$EndMeshFormat\n");
        gmsh_s.push_str("$Nodes\n");
        gmsh_s.push_str(&format!("1 {node_count} 1 {node_count}\n"));
        gmsh_s.push_str(&format!("{tdim} 1 0 {node_count}\n"));
        for (i, _) in &points {
            gmsh_s.push_str(&format!("{}\n", *i + 1));
        }
        for (_, coords) in &points {
            for (n, c) in coords.iter().enumerate() {
                if n != 0 {
                    gmsh_s.push(' ');
                }
                gmsh_s.push_str(&format!("{c}"));
            }
            gmsh_s.push('\n');
        }
        gmsh_s.push_str("$EndNodes\n");
        gmsh_s.push_str("$Elements\n");

        let cell_count = self
            .entity_types(tdim)
            .iter()
            .map(|t| self.entity_count(*t))
            .sum::<usize>();

        let mut elements = vec![];
        let mut cells_by_element = vec![];
        for (i, cell) in self.entity_iter(tdim).enumerate() {
            let element = (cell.entity_type(), cell.geometry().degree());
            if !elements.contains(&element) {
                elements.push(element);
                cells_by_element.push(vec![]);
            }
            cells_by_element[elements.iter().position(|i| *i == element).unwrap()].push(i);
        }

        gmsh_s.push_str(&format!("{} {cell_count} 1 {cell_count}\n", elements.len()));

        for ((cell_type, degree), cells) in izip!(elements, cells_by_element) {
            let gmsh_perm = get_permutation_to_gmsh(cell_type, degree);

            gmsh_s.push_str(&format!(
                "{tdim} 1 {} {}\n",
                get_gmsh_cell(cell_type, degree),
                cells.len()
            ));

            for (i, index) in cells.iter().enumerate() {
                gmsh_s.push_str(&format!("{}", i + 1));
                let entity = self.entity(tdim, *index).unwrap();
                let point_indices = entity
                    .geometry()
                    .points()
                    .map(|i| i.index())
                    .collect::<Vec<_>>();
                for j in &gmsh_perm {
                    gmsh_s.push_str(&format!(" {}", point_indices[*j] + 1));
                }
                gmsh_s.push('\n');
            }
        }

        gmsh_s.push_str("$EndElements\n");

        gmsh_s
    }
}

/// Get a section from a gmsh string
fn gmsh_section(s: &str, section: &str) -> String {
    let a = s.split(&format!("${section}\n")).collect::<Vec<_>>();
    if a.len() <= 1 {
        panic!("Section not found: {section}");
    }
    String::from(a[1].split(&format!("\n$End{section}")).collect::<Vec<_>>()[0])
}

impl<T, B> GmshImport for B
where
<<<<<<< HEAD
    T: FromStr + FromBytes + Debug,
    <T as FromBytes>::Bytes: Sized,
    B: Builder<T = T, EntityDescriptor = ReferenceCellType>,
{
    fn import_from_gmsh_v1(&mut self, s: String) {
        // Load nodes
        let nodes = gmsh_section(&s, "Nodes");
        let mut nodes = nodes.lines();

        let Some(num_nodes) = nodes.next() else {
            panic!("Could not read num nodes");
        };
        let num_nodes = num_nodes
            .parse::<usize>()
            .expect("Could not parse num nodes");

        for _ in 0..num_nodes {
            let Some(line) = nodes.next() else {
                panic!("Unable to read node line");
            };
            let line = line.split(" ").collect::<Vec<&str>>();

            let (tag, coords) = line.split_at(1);
            let tag = tag[0].parse::<usize>().expect("Could not parse node tag");
            let coords = coords
                .iter()
                .map(|c| {
                    if let Ok(d) = T::from_str(c) {
                        d
                    } else {
                        panic!("Could not parse coords")
                    }
                })
                .collect::<Vec<_>>();

            self.add_point(tag, &coords);
        }

        // Load elements
        let elements = gmsh_section(&s, "Elements");
        let mut elements = elements.lines();

        let Some(num_elements) = elements.next() else {
            panic!("Could not read num nodes");
        };
        let num_elements = num_elements
            .parse::<usize>()
            .expect("Could not parse num nodes");

        for _ in 0..num_elements {
            let Some(line) = elements.next() else {
                panic!("Unable to read element line");
            };
            let line = line.split(" ").collect::<Vec<&str>>();

            let (a, node_tags) = line.split_at(5);
            let [tag, element_type, ..] = a
                .iter()
                .map(|i| {
                    i.parse::<usize>()
                        .expect("Could not parse element tag and type")
                })
                .collect::<Vec<_>>()[..]
            else {
                panic!("Unrecognised format");
            };

            let node_tags = node_tags
                .iter()
                .map(|i| {
                    i.parse::<usize>()
                        .expect("Could not parse nodes for element")
                })
                .collect::<Vec<_>>();
            let (cell_type, degree) = interpret_gmsh_cell(element_type);
            let gmsh_perm = get_permutation_to_gmsh(cell_type, degree);

            let mut cell = vec![0; node_tags.len()];
            for (i, j) in gmsh_perm.iter().enumerate() {
                cell[*j] = node_tags[i];
            }

            self.add_cell_from_nodes_and_type(tag, &cell, cell_type, degree);
        }
    }

    fn import_from_gmsh_string_v2(&mut self, s: String) {
        // Load nodes
        let nodes = gmsh_section(&s, "Nodes");
        let mut nodes = nodes.lines();

        let Some(num_nodes) = nodes.next() else {
            panic!("Could not read num nodes");
        };
        let num_nodes = num_nodes
            .parse::<usize>()
            .expect("Could not parse num nodes");

        for _ in 0..num_nodes {
            let Some(line) = nodes.next() else {
                panic!("Unable to read node line");
            };
            let line = line.split(" ").collect::<Vec<&str>>();

            let (tag, coords) = line.split_at(1);
            let tag = tag[0].parse::<usize>().expect("Could not parse node tag");
            let coords = coords
                .iter()
                .map(|c| {
                    if let Ok(d) = T::from_str(c) {
                        d
                    } else {
                        panic!("Could not parse coords")
                    }
                })
                .collect::<Vec<_>>();

            self.add_point(tag, &coords);
        }

        // Load elements
        let elements = gmsh_section(&s, "Elements");
        let mut elements = elements.lines();

        let Some(num_elements) = elements.next() else {
            panic!("Could not read num nodes");
        };
        let num_elements = num_elements
            .parse::<usize>()
            .expect("Could not parse num nodes");

        for _ in 0..num_elements {
            let Some(line) = elements.next() else {
                panic!("Unable to read element line");
            };
            let line = line.split(" ").collect::<Vec<&str>>();

            let (a, rem_line) = line.split_at(3);
            let [tag, element_type, num_tags] = a
                .iter()
                .map(|i| {
                    i.parse::<usize>()
                        .expect("Could not parse element tag and type")
                })
                .collect::<Vec<_>>()[..]
            else {
                panic!("Unrecognised format");
            };

            let (_, node_tags) = rem_line.split_at(num_tags);
            let node_tags = node_tags
                .iter()
                .map(|i| {
                    i.parse::<usize>()
                        .expect("Could not parse nodes for element")
                })
                .collect::<Vec<_>>();
            let (cell_type, degree) = interpret_gmsh_cell(element_type);
            let gmsh_perm = get_permutation_to_gmsh(cell_type, degree);

            let mut cell = vec![0; node_tags.len()];
            for (i, j) in gmsh_perm.iter().enumerate() {
                cell[*j] = node_tags[i];
            }

            self.add_cell_from_nodes_and_type(tag, &cell, cell_type, degree);
        }
    }

    fn import_from_gmsh_binary_v2(
        &mut self,
        mut reader: BufReader<File>,
        data_size: usize,
        is_le: bool,
    ) {
        let mut line = String::new();
        let mut buf = Vec::new();

        macro_rules! read_exact {
            ($size: expr, $msg: expr) => {{
                buf.resize($size, 0);
                reader.read_exact(&mut buf).expect($msg);
            }};
        }

        const GMSH_INT_SIZE: usize = 4;

        loop {
            let Ok(num_bytes) = reader.read_line(&mut line) else {
                continue;
            };

            // EOF reached.
            if num_bytes == 0 {
                break;
            }

            match line.trim() {
                // Load all nodes.
                "$Nodes" => {
                    line.clear();
                    let Ok(_) = reader.read_line(&mut line) else {
                        panic!("Unable to read num nodes");
                    };
                    let num_nodes = line
                        .trim()
                        .parse::<usize>()
                        .expect("Could not parse num nodes");

                    for _ in 0..num_nodes {
                        read_exact!(GMSH_INT_SIZE, "Unable to read node tag");
                        let tag = parse::<usize>(&buf, GMSH_INT_SIZE, is_le);

                        read_exact!(3 * data_size, "Unable to read node coords");
                        let coords = buf
                            .chunks(data_size)
                            .map(|i| parse::<T>(i, data_size, is_le))
                            .collect::<Vec<_>>();

                        self.add_point(tag, &coords);
                    }

                    line.clear();
                }
                // Load all elements.
                "$Elements" => {
                    line.clear();
                    let Ok(_) = reader.read_line(&mut line) else {
                        panic!("Unable to read num elements")
                    };
                    let num_elements = line
                        .trim()
                        .parse::<usize>()
                        .expect("Could not parse num elements");

                    for _ in 0..num_elements {
                        read_exact!(3 * GMSH_INT_SIZE, "Unable to element tag and type");
                        let [elm_type, _num_elm_follow, num_tags] = buf
                            .chunks(GMSH_INT_SIZE)
                            .map(|i| parse::<usize>(i, GMSH_INT_SIZE, is_le))
                            .collect::<Vec<_>>()[..]
                        else {
                            panic!("Could not parse element tag and type")
                        };

                        read_exact!(GMSH_INT_SIZE, "Unable to read num tags");
                        let tag = parse::<usize>(&buf, 4, is_le);

                        // Skip tags
                        read_exact!(num_tags * GMSH_INT_SIZE, "Unable to read element tags");

                        let (cell_type, degree) = interpret_gmsh_cell(elm_type);
                        let gmsh_perm = get_permutation_to_gmsh(cell_type, degree);

                        read_exact!(
                            gmsh_perm.len() * GMSH_INT_SIZE,
                            "Unable to read element node tags"
                        );
                        let node_tags = buf
                            .chunks(GMSH_INT_SIZE)
                            .map(|i| parse::<usize>(i, GMSH_INT_SIZE, is_le))
                            .collect::<Vec<_>>();

                        let mut cell = vec![0; node_tags.len()];
                        for (i, j) in gmsh_perm.iter().enumerate() {
                            cell[*j] = node_tags[i];
                        }

                        self.add_cell_from_nodes_and_type(tag, &cell, cell_type, degree);
                    }
                    line.clear();
                }
                _ => {
                    line.clear();
                }
            }
        }
    }

    fn import_from_gmsh_string_v4(&mut self, s: String) {
=======
    T: FromStr + FromBytes,
    <T as FromBytes>::Bytes: Sized,
    B: Builder<T = T, EntityDescriptor = ReferenceCellType>,
{
    fn import_from_gmsh_string(&mut self, s: String) {
>>>>>>> 88d63bd1
        // Load nodes
        let nodes = gmsh_section(&s, "Nodes");
        let nodes = nodes.lines().collect::<Vec<_>>();

        let [num_entity_blocks, _num_nodes, _min_node_tag, _max_node_tag] = nodes[0]
            .trim()
            .split(" ")
            .map(|i| i.parse::<usize>().unwrap())
            .collect::<Vec<_>>()[..]
        else {
            panic!("Unrecognised gmsh format for node blocks");
        };

        let mut line_n = 1;
        for _ in 0..num_entity_blocks {
            let [_entity_dim, _entity_tag, parametric, num_nodes_in_block] = nodes[line_n]
                .trim()
                .split(" ")
                .map(|i| i.parse::<usize>().unwrap())
                .collect::<Vec<_>>()[..]
            else {
                panic!("Unrecognised gmsh format for nodes");
            };
            if parametric == 1 {
                unimplemented!("Parametric nodes currently not supported")
            }
            line_n += 1;
            let tags = &nodes[line_n..line_n + num_nodes_in_block];
            let coords = &nodes[line_n + num_nodes_in_block..line_n + 2 * num_nodes_in_block];
            for (t, c) in izip!(tags, coords) {
                self.add_point(
                    t.parse::<usize>().unwrap(),
                    &c.trim()
                        .split(" ")
                        .map(|i| {
                            if let Ok(j) = T::from_str(i) {
                                j
                            } else {
                                panic!("Could not parse coordinate");
                            }
                        })
                        .collect::<Vec<_>>(),
                );
            }
            line_n += num_nodes_in_block * 2;
        }

        // Load elements
        let elements = gmsh_section(&s, "Elements");
        let elements = elements.lines().collect::<Vec<_>>();

        let [num_entity_blocks, _num_elements, _min_element_tag, _max_element_tag] = elements[0]
            .trim()
            .split(" ")
            .map(|i| i.parse::<usize>().unwrap())
            .collect::<Vec<_>>()[..]
        else {
            panic!("Unrecognised gmsh format");
        };

        let mut line_n = 1;
        for _ in 0..num_entity_blocks {
            let [_entity_dim, _entity_tag, element_type, num_elements_in_block] = elements[line_n]
                .trim()
                .split(" ")
                .map(|i| i.parse::<usize>().unwrap())
                .collect::<Vec<_>>()[..]
            else {
                panic!("Unrecognised gmsh format");
            };
            let (cell_type, degree) = interpret_gmsh_cell(element_type);
            let gmsh_perm = get_permutation_to_gmsh(cell_type, degree);

            line_n += 1;
            for line in &elements[line_n..line_n + num_elements_in_block] {
                let line = line
                    .trim()
                    .split(" ")
                    .map(|i| i.parse::<usize>().unwrap())
                    .collect::<Vec<_>>();
                let mut cell = vec![0; line.len() - 1];
                for (i, j) in gmsh_perm.iter().enumerate() {
                    cell[*j] = line[i + 1];
                }
                self.add_cell_from_nodes_and_type(line[0], &cell, cell_type, degree);
            }

            line_n += num_elements_in_block;
        }
    }

<<<<<<< HEAD
    fn import_from_gmsh_binary_v4(
=======
    fn import_from_gmsh_binary(
>>>>>>> 88d63bd1
        &mut self,
        mut reader: BufReader<File>,
        data_size: usize,
        is_le: bool,
    ) {
        let mut line = String::new();
        let mut buf = Vec::new();

        macro_rules! read_exact {
            ($size: expr, $msg: expr) => {{
                buf.resize($size, 0);
                reader.read_exact(&mut buf).expect($msg);
            }};
        }

        const GMSH_INT_SIZE: usize = 4;

        loop {
            let Ok(num_bytes) = reader.read_line(&mut line) else {
                continue;
            };

            // EOF reached.
            if num_bytes == 0 {
                break;
            }

            match line.trim() {
                // Load all nodes.
                "$Nodes" => {
                    read_exact!(4 * data_size, "Unable to read node section info");
                    let [num_entity_blocks, _num_nodes, _min_node_tag, _max_node_tag] = buf
                        .chunks(data_size)
                        .map(|i| parse::<usize>(i, data_size, is_le))
                        .collect::<Vec<_>>()[..]
                    else {
                        panic!("Could not parse node section info")
                    };

                    for _ in 0..num_entity_blocks {
                        read_exact!(3 * GMSH_INT_SIZE, "Unable to read node entity block info");
                        let [_entity_dim, _entity_tag, parametric] = buf
                            .chunks(GMSH_INT_SIZE)
                            .map(|i| parse::<usize>(i, GMSH_INT_SIZE, is_le))
                            .collect::<Vec<_>>()[..]
                        else {
                            panic!("Could not parse node entity block info")
                        };

                        if parametric == 1 {
                            unimplemented!("Parametric nodes currently not supported")
                        }

                        read_exact!(data_size, "Unable to read num nodes in block");
                        let num_nodes_in_block = parse::<usize>(&buf, data_size, is_le);

                        read_exact!(num_nodes_in_block * data_size, "Unable to read node tags");
                        let tags = buf
                            .chunks(data_size)
                            .map(|i| parse::<usize>(i, data_size, is_le))
                            .collect::<Vec<_>>();

                        read_exact!(
                            3 * num_nodes_in_block * data_size,
                            "Unable to read node coords"
                        );
                        let coords = buf
                            .chunks(3 * data_size)
                            .map(|i| {
                                i.chunks(data_size)
                                    .map(|j| parse::<T>(j, data_size, is_le))
                                    .collect::<Vec<_>>()
                            })
                            .collect::<Vec<_>>();

                        for (t, c) in izip!(tags, coords) {
                            self.add_point(t, &c);
                        }
                    }

                    line.clear();
                }
                // Load all elements.
                "$Elements" => {
                    read_exact!(4 * data_size, "Unable to read element section info");
                    let [num_entity_blocks, _num_elements, _min_element_tag, _max_element_tag] =
                        buf.chunks(data_size)
                            .map(|i| parse::<usize>(i, data_size, is_le))
                            .collect::<Vec<_>>()[..]
                    else {
                        panic!("Could not parse element section info")
                    };

                    for _ in 0..num_entity_blocks {
                        read_exact!(
                            3 * GMSH_INT_SIZE,
                            "Unable to read element entity block info"
                        );
                        let [_entity_dim, _entity_tag, element_type] = buf
                            .chunks(GMSH_INT_SIZE)
                            .map(|i| parse::<usize>(i, GMSH_INT_SIZE, is_le))
                            .collect::<Vec<_>>()[..]
                        else {
                            panic!("Could not parse element entity block info")
                        };

                        read_exact!(data_size, "Unable to read num elements in block");
                        let num_elements_in_block = parse::<usize>(&buf, data_size, is_le);

                        let (cell_type, degree) = interpret_gmsh_cell(element_type);
                        let gmsh_perm = get_permutation_to_gmsh(cell_type, degree);

                        for _ in 0..num_elements_in_block {
                            read_exact!(data_size, "Unable to read element tag");
                            let tag = parse::<usize>(&buf, data_size, is_le);

                            read_exact!(data_size * gmsh_perm.len(), "Unable to read node tags");
                            let node_tags = buf
                                .chunks(data_size)
                                .map(|i| parse::<usize>(i, data_size, is_le))
                                .collect::<Vec<_>>();

                            let mut cell = vec![0; node_tags.len()];
                            for (i, j) in gmsh_perm.iter().enumerate() {
                                cell[*j] = node_tags[i];
                            }

                            self.add_cell_from_nodes_and_type(tag, &cell, cell_type, degree);
                        }
                    }
                    line.clear();
                }
                _ => {
                    line.clear();
                }
            }
        }
    }
}

#[cfg(test)]
mod test {
    use super::*;
    use crate::{
        shapes::regular_sphere,
        traits::{Builder, Topology},
        SingleElementGridBuilder,
    };
    use approx::*;

    #[test]
    fn test_regular_sphere_gmsh_io() {
        let g = regular_sphere::<f64>(2);
        g.export_as_gmsh("_test_io_sphere.msh");
    }

    #[test]
    fn test_export_quads() {
        let mut b = SingleElementGridBuilder::<f64>::new(3, (ReferenceCellType::Quadrilateral, 1));
        b.add_point(0, &[0.0, 0.0, 0.0]);
        b.add_point(1, &[1.0, 0.0, 0.0]);
        b.add_point(2, &[0.0, 1.0, 0.0]);
        b.add_point(3, &[1.0, 1.0, 0.0]);
        b.add_point(4, &[0.0, 0.0, 1.0]);
        b.add_point(5, &[1.0, 0.0, 1.0]);
        b.add_point(6, &[0.0, 1.0, 1.0]);
        b.add_point(7, &[1.0, 1.0, 1.0]);
        b.add_cell(0, &[0, 2, 1, 3]);
        b.add_cell(1, &[0, 1, 4, 5]);
        b.add_cell(2, &[0, 4, 2, 6]);
        b.add_cell(3, &[1, 3, 5, 7]);
        b.add_cell(4, &[2, 6, 3, 7]);
        b.add_cell(5, &[4, 5, 6, 7]);
        let g = b.create_grid();
        g.export_as_gmsh("_test_io_cube.msh");
    }

    #[test]
    fn test_export_tetrahedra() {
        let mut b = SingleElementGridBuilder::<f64>::new(3, (ReferenceCellType::Tetrahedron, 1));
        b.add_point(0, &[0.0, 0.0, 0.0]);
        b.add_point(1, &[1.0, 0.0, 0.0]);
        b.add_point(2, &[0.0, 1.0, 0.0]);
        b.add_point(3, &[1.0, 1.0, 0.0]);
        b.add_point(4, &[0.0, 0.0, 1.0]);
        b.add_point(5, &[1.0, 0.0, 1.0]);
        b.add_point(6, &[0.0, 1.0, 1.0]);
        b.add_point(7, &[1.0, 1.0, 1.0]);
        b.add_cell(0, &[0, 1, 5, 7]);
        b.add_cell(1, &[0, 2, 6, 7]);
        b.add_cell(2, &[0, 4, 5, 7]);
        b.add_cell(3, &[0, 1, 3, 7]);
        b.add_cell(4, &[0, 2, 3, 7]);
        b.add_cell(5, &[0, 4, 6, 7]);
        let g = b.create_grid();
        g.export_as_gmsh("_test_io_tetrahedra.msh");
    }

    #[test]
    fn test_hexahedra() {
        let mut b = SingleElementGridBuilder::<f64>::new(3, (ReferenceCellType::Hexahedron, 1));
        b.add_point(0, &[0.0, 0.0, 0.0]);
        b.add_point(1, &[1.0, 0.0, 0.0]);
        b.add_point(2, &[0.0, 1.0, 0.0]);
        b.add_point(3, &[1.0, 1.0, 0.0]);
        b.add_point(4, &[0.0, 0.0, 1.0]);
        b.add_point(5, &[1.0, 0.0, 1.0]);
        b.add_point(6, &[0.0, 1.0, 1.0]);
        b.add_point(7, &[1.0, 1.0, 1.0]);
        b.add_point(8, &[0.0, 0.0, 2.0]);
        b.add_point(9, &[1.0, 0.0, 2.0]);
        b.add_point(10, &[0.0, 1.0, 2.0]);
        b.add_point(11, &[1.0, 1.0, 1.5]);
        b.add_cell(1, &[0, 1, 2, 3, 4, 5, 6, 7]);
        b.add_cell(2, &[4, 5, 6, 7, 8, 9, 10, 11]);
        let g = b.create_grid();
        g.export_as_gmsh("_test_io_hexahedra.msh");

        let mut b = SingleElementGridBuilder::<f64>::new(3, (ReferenceCellType::Hexahedron, 1));
        b.import_from_gmsh("_test_io_hexahedra.msh");
        let g2 = b.create_grid();

        let mut p1 = [0.0; 3];
        let mut p2 = [0.0; 3];
        for (v1, v2) in izip!(g.entity_iter(0), g2.entity_iter(0)) {
            for (pt1, pt2) in izip!(v1.geometry().points(), v2.geometry().points()) {
                pt1.coords(&mut p1);
                pt2.coords(&mut p2);
                for (c1, c2) in izip!(&p1, &p2) {
                    assert_relative_eq!(c1, c2, epsilon = 1e-10);
                }
            }
        }
        for (h1, h2) in izip!(g.entity_iter(3), g2.entity_iter(3)) {
            for (v1, v2) in izip!(
                h1.topology().sub_entity_iter(0),
                h2.topology().sub_entity_iter(0)
            ) {
                assert_eq!(v1, v2);
            }
        }
    }

    #[test]
    fn test_high_order_triangles() {
        let mut b = SingleElementGridBuilder::<f64>::new(3, (ReferenceCellType::Triangle, 5));
        b.add_point(0, &[0.0, 0.0, 0.0]);
        b.add_point(1, &[5.0, 0.0, 0.2]);
        b.add_point(2, &[0.0, 5.0, 0.4]);
        b.add_point(3, &[4.0, 1.0, -0.1]);
        b.add_point(4, &[3.0, 2.0, 0.2]);
        b.add_point(5, &[2.0, 3.0, -0.3]);
        b.add_point(6, &[1.0, 4.0, -0.5]);
        b.add_point(7, &[0.0, 1.0, 0.6]);
        b.add_point(8, &[0.0, 2.0, 0.2]);
        b.add_point(9, &[0.0, 3.0, 0.1]);
        b.add_point(10, &[0.0, 4.0, -0.2]);
        b.add_point(11, &[1.0, 0.0, -0.3]);
        b.add_point(12, &[2.0, 0.0, -0.4]);
        b.add_point(13, &[3.0, 0.0, -0.5]);
        b.add_point(14, &[4.0, 0.0, -0.2]);
        b.add_point(15, &[1.0, 1.0, 0.1]);
        b.add_point(16, &[2.0, 1.0, 0.1]);
        b.add_point(17, &[3.0, 1.0, 0.1]);
        b.add_point(18, &[2.0, 1.0, 0.2]);
        b.add_point(19, &[2.0, 2.0, 0.1]);
        b.add_point(20, &[3.0, 1.0, 0.1]);
        b.add_cell(
            1,
            &[
                0, 1, 2, 3, 4, 5, 6, 7, 8, 9, 10, 11, 12, 13, 14, 15, 16, 17, 18, 19, 20,
            ],
        );
        let g = b.create_grid();
        g.export_as_gmsh("_test_io_high_order_triangle.msh");

        let mut b = SingleElementGridBuilder::<f64>::new(3, (ReferenceCellType::Triangle, 5));
        b.import_from_gmsh("_test_io_high_order_triangle.msh");
        let g2 = b.create_grid();

        let mut p1 = [0.0; 3];
        let mut p2 = [0.0; 3];
        for (v1, v2) in izip!(g.entity_iter(0), g2.entity_iter(0)) {
            v1.geometry().points().next().unwrap().coords(&mut p1);
            v2.geometry().points().next().unwrap().coords(&mut p2);
        }
        for (v1, v2) in izip!(g.entity_iter(0), g2.entity_iter(0)) {
            v1.geometry().points().next().unwrap().coords(&mut p1);
            v2.geometry().points().next().unwrap().coords(&mut p2);
            for (c1, c2) in izip!(&p1, &p2) {
                assert_relative_eq!(c1, c2, epsilon = 1e-10);
            }
        }
        for (h1, h2) in izip!(g.entity_iter(2), g2.entity_iter(2)) {
            for (v1, v2) in izip!(
                h1.topology().sub_entity_iter(0),
                h2.topology().sub_entity_iter(0)
            ) {
                assert_eq!(v1, v2);
            }
        }
    }

    #[test]
    fn test_import_triangle() {
        let mut b = SingleElementGridBuilder::<f64>::new(3, (ReferenceCellType::Triangle, 1));
        b.import_from_gmsh("meshes/sphere_triangle.msh");
        let _g = b.create_grid();
    }

    #[test]
    fn test_import_quadrilateral() {
        let mut b = SingleElementGridBuilder::<f64>::new(3, (ReferenceCellType::Quadrilateral, 1));
        b.import_from_gmsh("meshes/cube_quadrilateral.msh");
        let _g = b.create_grid();
    }

    #[test]
    fn test_import_tetrahedron() {
        let mut b = SingleElementGridBuilder::<f64>::new(3, (ReferenceCellType::Tetrahedron, 1));
        b.import_from_gmsh("meshes/cube_tetrahedron.msh");
        let _g = b.create_grid();
    }

    #[test]
    #[should_panic]
    fn test_import_wrong_cell() {
        let mut b = SingleElementGridBuilder::<f64>::new(3, (ReferenceCellType::Quadrilateral, 1));
        b.import_from_gmsh("meshes/cube_tetrahedron.msh");
        let _g = b.create_grid();
    }

    #[test]
    #[should_panic]
    fn test_import_wrong_degree() {
        let mut b = SingleElementGridBuilder::<f64>::new(3, (ReferenceCellType::Triangle, 2));
        b.import_from_gmsh("meshes/sphere_triangle.msh");
        let _g = b.create_grid();
    }

    #[test]
    fn test_import_triangle_bin() {
        let mut b = SingleElementGridBuilder::<f64>::new(3, (ReferenceCellType::Triangle, 1));
        b.import_from_gmsh("meshes/sphere_triangle_bin.msh");
        let _g = b.create_grid();
    }

    #[test]
    fn test_import_quadrilateral_bin() {
        let mut b = SingleElementGridBuilder::<f64>::new(3, (ReferenceCellType::Quadrilateral, 1));
        b.import_from_gmsh("meshes/cube_quadrilateral_bin.msh");
        let _g = b.create_grid();
    }

    #[test]
    fn test_import_tetrahedron_bin() {
        let mut b = SingleElementGridBuilder::<f64>::new(3, (ReferenceCellType::Tetrahedron, 1));
        b.import_from_gmsh("meshes/cube_tetrahedron_bin.msh");
        let _g = b.create_grid();
    }

    #[test]
    #[should_panic]
    fn test_import_wrong_cell_bin() {
        let mut b = SingleElementGridBuilder::<f64>::new(3, (ReferenceCellType::Quadrilateral, 1));
        b.import_from_gmsh("meshes/cube_tetrahedron_bin.msh");
        let _g = b.create_grid();
    }

    #[test]
    #[should_panic]
    fn test_import_wrong_degree_bin() {
        let mut b = SingleElementGridBuilder::<f64>::new(3, (ReferenceCellType::Triangle, 2));
        b.import_from_gmsh("meshes/sphere_triangle_bin.msh");
        let _g = b.create_grid();
    }
}<|MERGE_RESOLUTION|>--- conflicted
+++ resolved
@@ -6,10 +6,6 @@
 use num::traits::FromBytes;
 use num::Zero;
 use std::collections::HashMap;
-<<<<<<< HEAD
-use std::fmt::Debug;
-=======
->>>>>>> 88d63bd1
 use std::fs::File;
 use std::io::{BufRead, BufReader, Read};
 use std::str::FromStr;
@@ -226,7 +222,6 @@
 
 impl<T, B> GmshImport for B
 where
-<<<<<<< HEAD
     T: FromStr + FromBytes + Debug,
     <T as FromBytes>::Bytes: Sized,
     B: Builder<T = T, EntityDescriptor = ReferenceCellType>,
@@ -507,13 +502,6 @@
     }
 
     fn import_from_gmsh_string_v4(&mut self, s: String) {
-=======
-    T: FromStr + FromBytes,
-    <T as FromBytes>::Bytes: Sized,
-    B: Builder<T = T, EntityDescriptor = ReferenceCellType>,
-{
-    fn import_from_gmsh_string(&mut self, s: String) {
->>>>>>> 88d63bd1
         // Load nodes
         let nodes = gmsh_section(&s, "Nodes");
         let nodes = nodes.lines().collect::<Vec<_>>();
@@ -605,11 +593,7 @@
         }
     }
 
-<<<<<<< HEAD
     fn import_from_gmsh_binary_v4(
-=======
-    fn import_from_gmsh_binary(
->>>>>>> 88d63bd1
         &mut self,
         mut reader: BufReader<File>,
         data_size: usize,
